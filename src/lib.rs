--- conflicted
+++ resolved
@@ -764,15 +764,6 @@
         Ok(())
     }
 
-<<<<<<< HEAD
-    /// Query the angular range in degrees
-    ///
-    /// Read more on the [wiki](https://www.robotshop.com/info/wiki/lynxmotion/view/lynxmotion-smart-servo/lss-communication-protocol/#HAngularRange28AR29)
-    ///
-    /// # Arguments
-    ///
-    /// * `id` - ID of the servo you want to query
-=======
     /// Query origin offset in degrees
     ///
     /// Read more on the [wiki](https://www.robotshop.com/info/wiki/lynxmotion/view/lynxmotion-smart-servo/lss-communication-protocol/#HOriginOffset28O29)
@@ -780,16 +771,39 @@
     /// # Arguments
     ///
     /// * `id` - ID of servo you want to query
->>>>>>> 22d30093
     ///
     /// # Example
-    ///
     /// ```no_run
     /// use lss_driver::LSSDriver;
     ///
     /// async fn async_main() {
     ///     let mut driver = LSSDriver::with_baud_rate("COM1", 115200).unwrap();
-<<<<<<< HEAD
+    ///     let origin_offset = driver.query_origin_offset(5).await;
+    /// }
+    /// ```
+    pub async fn query_origin_offset(&mut self, id: u8) -> DriverResult<f32> {
+        // response messages looks like *5QO-13
+        // Response is in tenths of degrees
+        self.driver.send(LssCommand::simple(id, "QO")).await?;
+        let response = self.driver.receive().await?;
+        let (_, value) = response.separate("QO")?;
+        Ok(value as f32 / 10.0)
+    }
+
+    /// Query the angular range in degrees
+    ///
+    /// Read more on the [wiki](https://www.robotshop.com/info/wiki/lynxmotion/view/lynxmotion-smart-servo/lss-communication-protocol/#HAngularRange28AR29)
+    ///
+    /// # Arguments
+    ///
+    /// * `id` - ID of the servo you want to query
+    ///
+    ///  /// # Example
+    /// ```no_run
+    /// use lss_driver::LSSDriver;
+    ///
+    /// async fn async_main() {
+    ///     let mut driver = LSSDriver::with_baud_rate("COM1", 115200).unwrap();
     ///     let angular_range = driver.query_angular_range(5).await.unwrap();
     /// }
     /// ```
@@ -860,6 +874,35 @@
         Ok(value)
     }
 
+    /// Set origin offset in degrees
+    ///
+    /// Read more on the [wiki](https://www.robotshop.com/info/wiki/lynxmotion/view/lynxmotion-smart-servo/lss-communication-protocol/#HOriginOffset28O29)
+    ///
+    /// # Arguments
+    ///
+    /// * `id` - ID of servo you want to control
+    /// * `origin_offset` - Offset from factory 0 in degrees
+    ///
+    /// # Example
+    /// ```no_run
+    /// use lss_driver::LSSDriver;
+    ///
+    /// async fn async_main() {
+    ///     let mut driver = LSSDriver::with_baud_rate("COM1", 115200).unwrap();
+    ///     driver.set_origin_offset(5, -1.3).await;
+    /// }
+    /// ```
+    pub async fn set_origin_offset(&mut self, id: u8, origin_offset: f32) -> DriverResult<()> {
+        self.driver
+            .send(LssCommand::with_param(
+                id,
+                "CO",
+                (origin_offset * 10.) as i32,
+            ))
+            .await?;
+        Ok(())
+    }
+
     /// Move to PWM position in µs.
     ///
     /// You can use [set_angular_range](LSSDriver::set_angular_range) to range.
@@ -872,37 +915,11 @@
     /// * `position` - Position in µs in the range [500,2500]
     ///
     /// # Example
-=======
-    ///     let origin_offset = driver.query_origin_offset(5).await;
-    /// }
-    /// ```
-    pub async fn query_origin_offset(&mut self, id: u8) -> DriverResult<f32> {
-        // response messages looks like *5QO-13
-        // Response is in tenths of degrees
-        self.driver.send(LssCommand::simple(id, "QO")).await?;
-        let response = self.driver.receive().await?;
-        let (_, value) = response.separate("QO")?;
-        Ok(value as f32 / 10.0)
-    }
-
-    /// Set origin offset in degrees
-    ///
-    /// Read more on the [wiki](https://www.robotshop.com/info/wiki/lynxmotion/view/lynxmotion-smart-servo/lss-communication-protocol/#HOriginOffset28O29)
-    ///
-    /// # Arguments
-    ///
-    /// * `id` - ID of servo you want to control
-    /// * `origin_offset` - Offset from factory 0 in degrees
-    ///
-    /// # Example
-    ///
->>>>>>> 22d30093
     /// ```no_run
     /// use lss_driver::LSSDriver;
     ///
     /// async fn async_main() {
     ///     let mut driver = LSSDriver::with_baud_rate("COM1", 115200).unwrap();
-<<<<<<< HEAD
     ///     driver.move_to_pwm_position(5, 2334).await;
     /// }
     /// ```
@@ -978,17 +995,6 @@
         self.driver
             .send(LssCommand::with_param_modifiers(
                 id, "P", position, modifiers,
-=======
-    ///     driver.set_origin_offset(5, -1.3).await;
-    /// }
-    /// ```
-    pub async fn set_origin_offset(&mut self, id: u8, origin_offset: f32) -> DriverResult<()> {
-        self.driver
-            .send(LssCommand::with_param(
-                id,
-                "CO",
-                (origin_offset * 10.) as i32,
->>>>>>> 22d30093
             ))
             .await?;
 
@@ -1459,7 +1465,20 @@
         |mut driver: LSSDriver| async move { driver.reset(BROADCAST_ID).await.unwrap() }
     );
 
-<<<<<<< HEAD
+    test_query_float!(
+        test_query_origin_offset,
+        "#5QO\r",
+        "*5QO-13\r",
+        |mut driver: LSSDriver| async move { driver.query_origin_offset(5).await.unwrap() },
+        -1.3
+    );
+
+    test_command!(
+        test_set_origin_offset,
+        "#5CO-24\r",
+        |mut driver: LSSDriver| async move { driver.set_origin_offset(5, -2.4).await.unwrap() }
+    );
+
     test_query!(
         test_query_angular_range,
         "#5QAR\r",
@@ -1512,19 +1531,5 @@
                 .await
                 .unwrap()
         }
-=======
-    test_query_float!(
-        test_query_origin_offset,
-        "#5QO\r",
-        "*5QO-13\r",
-        |mut driver: LSSDriver| async move { driver.query_origin_offset(5).await.unwrap() },
-        -1.3
-    );
-
-    test_command!(
-        test_set_origin_offset,
-        "#5CO-24\r",
-        |mut driver: LSSDriver| async move { driver.set_origin_offset(5, -2.4).await.unwrap() }
->>>>>>> 22d30093
     );
 }